--- conflicted
+++ resolved
@@ -125,11 +125,7 @@
         <arguments />
         <checkstyle.skip>true</checkstyle.skip>
         <rat.skip>true</rat.skip>
-<<<<<<< HEAD
         <revision>2.7.5-SNAPSHOT</revision>
-=======
-        <revision>2.7.4-performance-SNAPSHOT</revision>
->>>>>>> 6d3bbb02
     </properties>
 
     <modules>
