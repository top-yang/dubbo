--- conflicted
+++ resolved
@@ -132,11 +132,7 @@
         /**
          * when group is null, we are fetching governance rules, for example:
          * 1. key=org.apache.dubbo.DemoService.configurators
-<<<<<<< HEAD
-         * 2. key = org.apache.dubbo.DemoService.router-condition
-=======
          * 2. key = org.apache.dubbo.DemoService.condition-router
->>>>>>> c679d0b9
          */
         else {
             int i = key.lastIndexOf(".");
